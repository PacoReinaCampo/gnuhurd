--- conflicted
+++ resolved
@@ -231,7 +231,6 @@
 # Check for ncursesw, which is needed for the console-curses client.
 hurd_LIB_NCURSESW
 
-<<<<<<< HEAD
 AC_PROG_LEX
 AC_PROG_YACC
 AS_IF([test "$LEX" = ":" -o "$YACC" = ":"], [
@@ -271,12 +270,11 @@
 AC_SUBST([have_x11])
 AC_SUBST([XKB_BASE])
 AC_SUBST([X11_KEYSYMDEF_H])
-=======
+
 # Check for Sun RPC headers and library.
 AC_CHECK_HEADER([rpc/types.h], [HAVE_SUN_RPC=yes], [HAVE_SUN_RPC=no])
 AC_SEARCH_LIBS([clnt_create], [], [:], [HAVE_SUN_RPC=no])
 AC_SUBST([HAVE_SUN_RPC])
->>>>>>> 7e15f3d6
 
 if test -f ./$ac_unique_file; then
   # Configuring in source directory; don't create any Makefiles.
